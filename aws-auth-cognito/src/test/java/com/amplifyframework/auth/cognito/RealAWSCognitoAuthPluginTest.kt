/*
 * Copyright 2022 Amazon.com, Inc. or its affiliates. All Rights Reserved.
 *
 * Licensed under the Apache License, Version 2.0 (the "License").
 * You may not use this file except in compliance with the License.
 * A copy of the License is located at
 *
 *  http://aws.amazon.com/apache2.0
 *
 * or in the "license" file accompanying this file. This file is distributed
 * on an "AS IS" BASIS, WITHOUT WARRANTIES OR CONDITIONS OF ANY KIND, either
 * express or implied. See the License for the specific language governing
 * permissions and limitations under the License.
 */

package com.amplifyframework.auth.cognito

import aws.sdk.kotlin.services.cognitoidentityprovider.model.ChangePasswordRequest
import aws.sdk.kotlin.services.cognitoidentityprovider.model.ChangePasswordResponse
import com.amplifyframework.auth.AuthException
import com.amplifyframework.auth.cognito.usecases.ResetPasswordUseCase
import com.amplifyframework.auth.options.AuthResetPasswordOptions
import com.amplifyframework.auth.options.AuthSignUpOptions
import com.amplifyframework.auth.result.AuthResetPasswordResult
import com.amplifyframework.auth.result.AuthSignUpResult
import com.amplifyframework.core.Action
import com.amplifyframework.core.Consumer
import com.amplifyframework.logging.Logger
import com.amplifyframework.statemachine.codegen.data.AmplifyCredential
import com.amplifyframework.statemachine.codegen.data.AuthConfiguration
<<<<<<< HEAD
import com.amplifyframework.statemachine.codegen.data.CognitoUserPoolTokens
import com.amplifyframework.statemachine.codegen.states.AuthState
import com.amplifyframework.statemachine.codegen.states.AuthenticationState
import com.amplifyframework.statemachine.codegen.states.CredentialStoreState
import io.mockk.CapturingSlot
import io.mockk.coEvery
=======
import com.amplifyframework.statemachine.codegen.data.UserPoolConfiguration
import com.amplifyframework.statemachine.codegen.states.AuthState
import com.amplifyframework.statemachine.codegen.states.AuthenticationState
import io.mockk.coJustRun
>>>>>>> 8a35af37
import io.mockk.coVerify
import io.mockk.every
import io.mockk.invoke
import io.mockk.justRun
import io.mockk.mockk
import io.mockk.mockkConstructor
import io.mockk.slot
import io.mockk.verify
<<<<<<< HEAD
import java.util.UUID
import kotlin.test.assertTrue
=======
import kotlin.test.assertEquals
>>>>>>> 8a35af37
import org.junit.Before
import org.junit.Ignore
import org.junit.Test

class RealAWSCognitoAuthPluginTest {

    private var logger = mockk<Logger>(relaxed = true)
    private var authConfiguration = mockk<AuthConfiguration>()
<<<<<<< HEAD
    private var cognitoAuthService = mockk<AWSCognitoAuthServiceBehavior>()
=======
    private var authService = mockk<AWSCognitoAuthServiceBehavior>()

>>>>>>> 8a35af37
    private var authEnvironment = mockk<AuthEnvironment> {
        every { configuration } returns authConfiguration
        every { cognitoAuthService } returns this@RealAWSCognitoAuthPluginTest.cognitoAuthService
        every { logger } returns this@RealAWSCognitoAuthPluginTest.logger
        every { cognitoAuthService } returns authService
    }

    private var authStateMachine = mockk<AuthStateMachine>(relaxed = true)
    private var credentialStoreStateMachine = mockk<CredentialStoreStateMachine>(relaxed = true)

    private lateinit var plugin: RealAWSCognitoAuthPlugin

    @Before
    fun setup() {
        plugin = RealAWSCognitoAuthPlugin(
            authConfiguration,
            authEnvironment,
            authStateMachine,
            credentialStoreStateMachine,
            logger
        )
    }

    @Test
    fun signUpFailsIfNotConfigured() {
        // GIVEN
        val onSuccess = mockk<Consumer<AuthSignUpResult>>()
        val onError = mockk<Consumer<AuthException>>(relaxed = true)
        val expectedAuthError = AuthException(
            "Sign up failed.",
            "Cognito User Pool not configured. Please check amplifyconfiguration.json file."
        )
        val currentAuthState = mockk<AuthState> {
            every { authNState } returns AuthenticationState.NotConfigured()
        }
        every { authStateMachine.getCurrentState(captureLambda()) } answers {
            lambda<(AuthState) -> Unit>().invoke(currentAuthState)
        }

        // WHEN
        plugin.signUp("user", "pass", AuthSignUpOptions.builder().build(), onSuccess, onError)

        // THEN
        verify(exactly = 0) { onSuccess.accept(any()) }
        verify { onError.accept(expectedAuthError) }
    }

    @Test
<<<<<<< HEAD
    fun `update password with success`() {
        // GIVEN
        val onSuccess = mockk<Action>(relaxed = true)
        val onError = mockk<Consumer<AuthException>>(relaxed = true)
        val credential = AmplifyCredential(
            CognitoUserPoolTokens("idToken", "accessToken", "refreshToken", 120L),
            null,
            null
        )

        val eventSlot = CapturingSlot<(CredentialStoreState) -> Unit>()
        every { credentialStoreStateMachine.listen(capture(eventSlot), any()) } answers {
            eventSlot.captured.invoke(CredentialStoreState.Success(credential))
            UUID.randomUUID()
        }
        coEvery {
            cognitoAuthService.cognitoIdentityProviderClient?.changePassword(any<ChangePasswordRequest>())
        } returns ChangePasswordResponse.invoke { }

        // WHEN
        plugin.updatePassword("old", "new", onSuccess, onError)
        Thread.sleep(1_000)
        assertTrue { eventSlot.isCaptured }

        verify { onSuccess.call() }
        coVerify(exactly = 0) { onError.accept(any()) }
    }

    @Test
    fun `update password fails when cognitoIdentityProviderClient not set`() {
        val onSuccess = mockk<Action>(relaxed = true)
        val onError = mockk<Consumer<AuthException>>(relaxed = true)
        val credential = AmplifyCredential(
            CognitoUserPoolTokens("idToken", "accessToken", "refreshToken", 120L),
            null,
            null
        )
        val slot = CapturingSlot<(CredentialStoreState) -> Unit>()
        every { credentialStoreStateMachine.listen(capture(slot), any()) } answers
            {
                slot.captured.invoke(CredentialStoreState.Success(credential))
                UUID.randomUUID()
            }
        plugin.updatePassword("old", "new", onSuccess, onError)
        Thread.sleep(1_000)
        assertTrue { slot.isCaptured }
        verify(exactly = 0) { onSuccess.call() }
        coVerify { onError.accept(any()) }
=======
    fun `reset password fails if cognitoIdentityProviderClient is not set`() {
        // GIVEN
        val onSuccess = mockk<Consumer<AuthResetPasswordResult>>()
        val onError = mockk<Consumer<AuthException>>(relaxed = true)
        val expectedAuthError = AuthException.InvalidUserPoolConfigurationException(
            IllegalArgumentException("Required value was null.")
        )

        val userPool = UserPoolConfiguration.invoke { appClientId = "app Client Id" }
        every { authService.cognitoIdentityProviderClient } returns null
        every { authConfiguration.userPool } returns userPool

        val errorCaptor = slot<AuthException.InvalidUserPoolConfigurationException>()
        justRun { onError.accept(capture(errorCaptor)) }

        // WHEN
        plugin.resetPassword("user", AuthResetPasswordOptions.defaults(), onSuccess, onError)

        // THEN
        verify(exactly = 0) { onSuccess.accept(any()) }
        assertEquals(expectedAuthError.toString(), errorCaptor.captured.toString())
    }

    @Test
    fun `reset password fails if appClientId is not set`() {
        // GIVEN
        val onSuccess = mockk<Consumer<AuthResetPasswordResult>>()
        val onError = mockk<Consumer<AuthException>>(relaxed = true)
        val expectedAuthError = AuthException.InvalidUserPoolConfigurationException(
            IllegalArgumentException("Required value was null.")
        )

        val userPool = UserPoolConfiguration.invoke { appClientId = null }
        every { authService.cognitoIdentityProviderClient } returns mockk()
        every { authConfiguration.userPool } returns userPool

        val errorCaptor = slot<AuthException.InvalidUserPoolConfigurationException>()
        justRun { onError.accept(capture(errorCaptor)) }

        // WHEN
        plugin.resetPassword("user", AuthResetPasswordOptions.defaults(), onSuccess, onError)

        // THEN
        verify(exactly = 0) { onSuccess.accept(any()) }
        assertEquals(expectedAuthError.toString(), errorCaptor.captured.toString())
    }

    @Ignore("Test fails in build server")
    @Test
    fun `reset password executes ResetPasswordUseCase if required params are set`() {
        // GIVEN
        val onSuccess = mockk<Consumer<AuthResetPasswordResult>>()
        val onError = mockk<Consumer<AuthException>>()
        val options = mockk<AuthResetPasswordOptions>()
        val username = "user"

        mockkConstructor(ResetPasswordUseCase::class)

        every { authService.cognitoIdentityProviderClient } returns mockk()
        every { authConfiguration.userPool } returns UserPoolConfiguration.invoke { appClientId = "app Client Id" }
        coJustRun { anyConstructed<ResetPasswordUseCase>().execute(username, options, onSuccess, onError) }

        // WHEN
        plugin.resetPassword(username, options, onSuccess, onError)

        // THEN
        coVerify { anyConstructed<ResetPasswordUseCase>().execute(username, options, onSuccess, onError) }
>>>>>>> 8a35af37
    }
}<|MERGE_RESOLUTION|>--- conflicted
+++ resolved
@@ -28,19 +28,15 @@
 import com.amplifyframework.logging.Logger
 import com.amplifyframework.statemachine.codegen.data.AmplifyCredential
 import com.amplifyframework.statemachine.codegen.data.AuthConfiguration
-<<<<<<< HEAD
+import com.amplifyframework.statemachine.codegen.data.UserPoolConfiguration
 import com.amplifyframework.statemachine.codegen.data.CognitoUserPoolTokens
 import com.amplifyframework.statemachine.codegen.states.AuthState
 import com.amplifyframework.statemachine.codegen.states.AuthenticationState
+import io.mockk.coJustRun
+import io.mockk.coVerify
 import com.amplifyframework.statemachine.codegen.states.CredentialStoreState
 import io.mockk.CapturingSlot
 import io.mockk.coEvery
-=======
-import com.amplifyframework.statemachine.codegen.data.UserPoolConfiguration
-import com.amplifyframework.statemachine.codegen.states.AuthState
-import com.amplifyframework.statemachine.codegen.states.AuthenticationState
-import io.mockk.coJustRun
->>>>>>> 8a35af37
 import io.mockk.coVerify
 import io.mockk.every
 import io.mockk.invoke
@@ -49,12 +45,9 @@
 import io.mockk.mockkConstructor
 import io.mockk.slot
 import io.mockk.verify
-<<<<<<< HEAD
 import java.util.UUID
 import kotlin.test.assertTrue
-=======
 import kotlin.test.assertEquals
->>>>>>> 8a35af37
 import org.junit.Before
 import org.junit.Ignore
 import org.junit.Test
@@ -63,15 +56,10 @@
 
     private var logger = mockk<Logger>(relaxed = true)
     private var authConfiguration = mockk<AuthConfiguration>()
-<<<<<<< HEAD
-    private var cognitoAuthService = mockk<AWSCognitoAuthServiceBehavior>()
-=======
     private var authService = mockk<AWSCognitoAuthServiceBehavior>()
 
->>>>>>> 8a35af37
     private var authEnvironment = mockk<AuthEnvironment> {
         every { configuration } returns authConfiguration
-        every { cognitoAuthService } returns this@RealAWSCognitoAuthPluginTest.cognitoAuthService
         every { logger } returns this@RealAWSCognitoAuthPluginTest.logger
         every { cognitoAuthService } returns authService
     }
@@ -117,7 +105,6 @@
     }
 
     @Test
-<<<<<<< HEAD
     fun `update password with success`() {
         // GIVEN
         val onSuccess = mockk<Action>(relaxed = true)
@@ -166,7 +153,9 @@
         assertTrue { slot.isCaptured }
         verify(exactly = 0) { onSuccess.call() }
         coVerify { onError.accept(any()) }
-=======
+    }
+
+    @Test
     fun `reset password fails if cognitoIdentityProviderClient is not set`() {
         // GIVEN
         val onSuccess = mockk<Consumer<AuthResetPasswordResult>>()
@@ -234,6 +223,5 @@
 
         // THEN
         coVerify { anyConstructed<ResetPasswordUseCase>().execute(username, options, onSuccess, onError) }
->>>>>>> 8a35af37
     }
 }