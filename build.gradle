--- conflicted
+++ resolved
@@ -68,12 +68,7 @@
     compileSdkVersion = 30
     minSdkVersion = 24
     targetSdkVersion = 30
-<<<<<<< HEAD
-    awsSDKReleaseVersion = '2.55.0'
-    awsSdkVersion = useAwsSdkReleaseBuild() ? awsSDKReleaseVersion : "latest.integration"
-=======
     awsKotlinSdkVersion = '0.17.10-beta'
->>>>>>> ebfdf697
     fragmentVersion = '1.3.1'
     navigationVersion = '2.3.4'
     dependency = [
