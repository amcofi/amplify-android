/*
 * Copyright 2019 Amazon.com, Inc. or its affiliates. All Rights Reserved.
 *
 * Licensed under the Apache License, Version 2.0 (the "License").
 * You may not use this file except in compliance with the License.
 * A copy of the License is located at
 *
 *  http://aws.amazon.com/apache2.0
 *
 * or in the "license" file accompanying this file. This file is distributed
 * on an "AS IS" BASIS, WITHOUT WARRANTIES OR CONDITIONS OF ANY KIND, either
 * express or implied. See the License for the specific language governing
 * permissions and limitations under the License.
 */

package com.amplifyframework.api.aws.operation;

import android.annotation.SuppressLint;
import android.text.TextUtils;
import androidx.annotation.NonNull;

import com.amplifyframework.AmplifyException;
import com.amplifyframework.api.ApiException;
import com.amplifyframework.api.aws.utils.RestRequestFactory;
import com.amplifyframework.api.rest.RestOperation;
import com.amplifyframework.api.rest.RestOperationRequest;
import com.amplifyframework.api.rest.RestResponse;
import com.amplifyframework.core.Consumer;

import com.amazonaws.AmazonClientException;

import java.io.IOException;
import java.net.URL;
import java.util.HashMap;
import java.util.List;
import java.util.Map;
import java.util.Objects;

import okhttp3.Call;
import okhttp3.Callback;
import okhttp3.OkHttpClient;
import okhttp3.Request;
import okhttp3.Response;
import okhttp3.ResponseBody;

/**
 * An operation to enqueue a REST HTTP request to OkHttp client.
 */
@SuppressLint("SyntheticAccessor")
public final class AWSRestOperation extends RestOperation {

    private final String endpoint;
    private final OkHttpClient client;
    private final Consumer<RestResponse> onResponse;
    private final Consumer<ApiException> onFailure;

    private Call ongoingCall;

    /**
     * Constructs a REST operation.
     * @param request REST request that contains the query and data.
     * @param endpoint Endpoint against which the request to be made.
     * @param client OKHTTPClient to be used for the request.
     * @param onResponse Callback to be invoked when a response is available from endpoint
     * @param onFailure Callback to be invoked when there is a failure to obtain any response
     */
    public AWSRestOperation(
            @NonNull RestOperationRequest request,
            @NonNull String endpoint,
            @NonNull OkHttpClient client,
            @NonNull Consumer<RestResponse> onResponse,
            @NonNull Consumer<ApiException> onFailure) {
        super(Objects.requireNonNull(request));
        this.endpoint = Objects.requireNonNull(endpoint);
        this.client = Objects.requireNonNull(client);
        this.onResponse = Objects.requireNonNull(onResponse);
        this.onFailure = Objects.requireNonNull(onFailure);
    }

    @Override
    public void start() {
        // No-op if start() is called post-execution
        if (ongoingCall != null && ongoingCall.isExecuted()) {
            return;
        }
        try {
            URL url = RestRequestFactory.createURL(endpoint,
                    getRequest().getPath(),
                    getRequest().getQueryParameters());
            Request request = RestRequestFactory.createRequest(url,
                    getRequest().getData(),
                    getRequest().getHeaders(),
                    getRequest().getHttpMethod());
            ongoingCall = client.newCall(request);
            ongoingCall.enqueue(new AWSRestOperation.OkHttpCallback());
        } catch (Exception error) {
            // Cancel if possible
            if (ongoingCall != null) {
                ongoingCall.cancel();
            }

            onFailure.accept(new ApiException(
                    "OkHttp client failed to make a successful request.",
                    error, AmplifyException.TODO_RECOVERY_SUGGESTION
            ));
        }
    }

    @Override
    public synchronized void cancel() {
        if (ongoingCall != null) {
            ongoingCall.cancel();
        }
    }

    private final class OkHttpCallback implements Callback {
        @Override
        public void onResponse(@NonNull Call call,
                               @NonNull Response response) throws IOException {
            final ResponseBody responseBody = response.body();
            final int statusCode = response.code();
            final Map<String, String> headersMap = new HashMap<>();
            final Map<String, List<String>> headersMultiMap = response.headers().toMultimap();
            for (String key : headersMultiMap.keySet()) {
                List<String> value = headersMultiMap.get(key);
                if (value.size() > 0) {
                    headersMap.put(key, TextUtils.join(",", value));
                }
            }
            RestResponse restResponse;
            if (responseBody != null) {
                final byte[] data = responseBody.bytes();
                restResponse = new RestResponse(statusCode, headersMap, data);
            } else {
                restResponse = new RestResponse(statusCode, headersMap);
            }

            onResponse.accept(restResponse);
        }

        @Override
        public void onFailure(@NonNull Call call,
                              @NonNull IOException ioe) {
            // Don't emit a failure if the user has canceled the operation.
            // This behavior is consistent with how iOS' REST API category works
            // Rx streams similarly do not report cancellation via
            // onError or onComplete.
            if (ongoingCall != null && ongoingCall.isCanceled()) {
                return;
            }
<<<<<<< HEAD

            onFailure.accept(new ApiException(
                    "Received an IO exception while making the request.",
                    ioe, "Retry the request."
            ));
=======
            
            ApiException apiException;
            if (ioe.getCause() != null && ioe.getCause() instanceof AmazonClientException) {
                apiException = new ApiException(
                        "Received an exception while making the request.",
                        ioe.getCause(), "See attached exception for more details.");
            } else {
                apiException = new ApiException(
                        "Received an IO exception while making the request.",
                        ioe, "Retry the request."
                );
            }
            onFailure.accept(apiException);
>>>>>>> b7a5f41d
        }
    }
}<|MERGE_RESOLUTION|>--- conflicted
+++ resolved
@@ -100,8 +100,8 @@
             }
 
             onFailure.accept(new ApiException(
-                    "OkHttp client failed to make a successful request.",
-                    error, AmplifyException.TODO_RECOVERY_SUGGESTION
+                "OkHttp client failed to make a successful request.",
+                error, AmplifyException.TODO_RECOVERY_SUGGESTION
             ));
         }
     }
@@ -148,13 +148,6 @@
             if (ongoingCall != null && ongoingCall.isCanceled()) {
                 return;
             }
-<<<<<<< HEAD
-
-            onFailure.accept(new ApiException(
-                    "Received an IO exception while making the request.",
-                    ioe, "Retry the request."
-            ));
-=======
             
             ApiException apiException;
             if (ioe.getCause() != null && ioe.getCause() instanceof AmazonClientException) {
@@ -168,7 +161,6 @@
                 );
             }
             onFailure.accept(apiException);
->>>>>>> b7a5f41d
         }
     }
 }